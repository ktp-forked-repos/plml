/*
 * Part of plml: Prolog-Matlab interface
 * Copyright Samer Abdallah (Queen Mary University of London) 2004-2015
 *           Christophe Rhodes (Goldsmiths College University of London) 2005
 *
 *	This program is free software; you can redistribute it and/or
 *	modify it under the terms of the GNU General Public License
 *	as published by the Free Software Foundation; either version 2
 *	of the License, or (at your option) any later version.
 *
 *	This program is distributed in the hope that it will be useful,
 *	but WITHOUT ANY WARRANTY; without even the implied warranty of
 *	MERCHANTABILITY or FITNESS FOR A PARTICULAR PURPOSE.  See the
 *	GNU General Public License for more details.
 *
 *	You should have received a copy of the GNU General Public
 *	License along with this library; if not, write to the Free Software
 *	Foundation, Inc., 51 Franklin Street, Fifth Floor, Boston, MA  02110-1301  USA
 */

/*
 * These are some foreign for procedures to enable SWI Prolog to run
 * and communicate with a MATLAB computational engine, which is
 * started as a separate process on the local or a remote machine.
 *
 * Communication is handled by the MATLAB engine API (engFoo
 * functions) which in turn use a pair of pipes connected to the
 * standard input and output of the MATLAB process.
 *
 * Computations are carried out in the workspace of the MATLAB
 * process, but results can be transported in and out of Prolog's
 * memory space using the {Get,Put}Variable APIs.
 *
 * mxArrays can be created and manipulated on the Prolog side.
 * For example, a large numeric array can be created and send to
 * the engine instead of building a huge expression to evaluate.
 *
 * NOTE: memory management of mxArrays on the Prolog side is complicated
 *   by the use of cell arrays. Currently, there are two kinds of
 *   mxArray reference atom: garbage collected ones and non-garbage
 *   collected ones. You should generally use GCed atoms, but mxArrays
 *   going in or out of cell arrays should not be GCed because the
 *   parent cell array should manage them. Hence, newly created arrays
 *   (using CREATENUMERIC, CREATECELL and CREATESTRING) are NOT
 *   marked for GC because you might want to put them straight into a
 *   cell array. Also, mx atoms returned from GETCELL are not GCed.
 *   If a new array is not going into a cell array, you should use 
 *   NEWREFGC to obtain a managed atom as soon as possible.
 * 
 *   If you have a managed array you want to put into a cell array,
 *   you should use COPYNOGC to make an unmanaged  DEEP COPY of the 
 *   original which can safely be put in the cell array using PUTCELL
 *
 *   A better solution would be to flip the management status of a given
 *   mx_blob atom as necessary.
 *
 *
 * - (See plmatlab.pl for comments about the syntax for Prolog-side
 * users)
 *
 * - There is a problem if the Matlab script decides to pause - there
 * is apparently no way to communicate a keypress to the engine.
 *
 * - Similarly, there is no way to interrupt a long computation.
 * Pressing Ctrl-C to interrupt Prolog seems to have some effect but
 * it seems to confuse the Matlab engine.  Empirically, matlab
 * processes handle some signals (try kill -SEGV `pidof MATLAB`) but
 * not in a useful way.
 *
 * - There is no established protocol for freeing variables from
 * engGetVariable: they are likely to persist for ever, or at least
 * for a long time, except for those handled by the finalization of
 * prolog terms.
 *
 * - Memory management of mxArray references (see above notes)
 *
 * Changes
 *      3/10/04: Added code to retrieve logical variables.
 *               Added error checking - eval predicates should fail on error.
 *
 *      5/10/04: Added eng::fp which points to input and output streams
 *               of matlab process. This will enable asynchronous evals
 *
 *      22/10/04: Blob handling for mxArray corrected by liberal sprinkling
 *               of asterisks.
 *
 *      12/12/04: Removed non-blob mxArray code and added blobs for Matlab
 *              workspace variables.
 *
 *      13/12/04: Removed all traces of old ws var handling code.
 *
 *      (Later changes may be found in the CHANGES file)
 */

#include <SWI-cpp.h>
#include <stdio.h>
#include <unistd.h>
#include <pthread.h>
#include <queue>
#include <sstream>

#ifdef __CHAR16_TYPE__
typedef __CHAR16_TYPE__ char16_t; // fix for Mavericks
#endif

#include "engine.h"


/* The maximum number of simultaneous connections to Matlab from one
   Prolog process. */
#define MAXENGINES 8
#define BUFSIZE  65536 // buffer for matlab output
#define MAXCMDLEN 256
#define EVALFMT "lasterr('');disp('#');%s"
#define MAX_RELEASE_QUEUE 2000

/* using namespace std; */

// This is for a SWI Prolog BLOB type to manage mxArray pointers.  It
// means that the Prolog garbage collector can deal with freeing
// unreferenced mxArrays automatically.


#ifdef MX_API_VER
#if MX_API_VER >= 0x07030000
#else
typedef int mwSize;
typedef int mwIndex;
#endif
#else
typedef int mwSize;
typedef int mwIndex;
#endif

#ifdef DEBUG
# define out(c) fputc(c,stderr)
#else
# define out(c)
#endif

/* 
// debugging aid
class bracket {
public:
	bracket(char c){ out('{'); out(c); }
	bracket(){ out('{'); }
	~bracket() { out('}'); }
};
*/

static PL_blob_t mx_blob;
static PL_blob_t mxnogc_blob;
static functor_t mlerror;

// extract a blob from atom
static void atom_to_blob(atom_t a, void **pdata, PL_blob_t **ptype) { 
  size_t    len;

  *pdata=PL_blob_data(a, &len, ptype);
  if (*pdata == NULL) throw PlException("Could not get blob data");
}

void blob_type_mismatch(const char *expected, const char *found)
{
  std::ostringstream ss;
  ss << "Blob type mismatch: expecting " << expected << ", got " << found;
  throw PlException(ss.str().c_str());
}

// Extract an mxArray * from a BLOB atom
static mxArray *term_to_mx(term_t t) {
  PL_blob_t *type;
  size_t    len;
  void *p;
  
  PL_get_blob(t, &p, &len, &type);
  if (type != &mx_blob && type != &mxnogc_blob) blob_type_mismatch("mx or mxnogc",type->name);
  return *(mxArray **) p;
}

static mxArray *ablob_to_mx(atom_t a) { 
  PL_blob_t *t;
  mxArray **p;

  atom_to_blob(a,(void **)&p,&t);
  if (t!=&mx_blob && t!=&mxnogc_blob) blob_type_mismatch("mx or mxnogc",t->name);
  return *p;
}

// This is for a SWI Prolog BLOB type to manage Matlab workspace
// variables. The variable is cleared and the name reclaimed
// when the blob is garbage collected. This kind of blob has no data
// apart from the atom's name (ie the variable's name)

static PL_blob_t ws_blob;

class eng; // forward declaration

// structure for keeping track of workspace variables
struct wsvar {
  char name[8]; // designed for short machine generated names
  eng  *engine; // the engine object which owns this variable
};

struct wsname {
  char name[8]; // designed for short machine generated names
};

// Mutexes to protect engines and WS var release queues
static pthread_mutex_t EngMutex, QueueMutex;

class lock {
public:
  lock() { out('-'); pthread_mutex_lock(&EngMutex); out('('); }
  ~lock() { out(')'); pthread_mutex_unlock(&EngMutex); }
};

class qlock {
public:
  qlock() { out('='); pthread_mutex_lock(&QueueMutex); out('['); }
  ~qlock() { out(']'); pthread_mutex_unlock(&QueueMutex); }
};

// extract wsvar from blob term
static struct wsvar *term_to_wsvar(term_t t) {
  PL_blob_t *type;
  size_t     len;
  void *p;
  
  PL_get_blob(t, &p, &len, &type);
  if (type != &ws_blob) blob_type_mismatch("ws",type->name);
  return (struct wsvar *)p;
}

char *append_at(char *p, const char *str) {
  int n=strlen(str);
  memcpy(p,str,n);
  p+=n;
  return p;
}

/* MATLAB engine wrapper class */
class eng {
public:
  const char *magic;
  Engine *ep;   // MATLAB API engine pointer
  atom_t id;    // atom associated with this engine
  char *outbuf; // buffer for textual output from MATLAB
  std::queue<struct wsname> gcqueue; 
        
  eng(): ep(NULL), id(PL_new_atom("")), outbuf(NULL) { magic="mleng"; }

  int enqueue_for_release(const struct wsname& nm) {
    qlock l; 
	 if (gcqueue.size()>=MAX_RELEASE_QUEUE) { return FALSE; } // queue full
	 else { gcqueue.push(nm); return TRUE; }
  }

  void flush_release_queue_batched() {
	 // NB. must be called with EngMutex held.
	 if (!gcqueue.empty()) {
		char	buf[256], *p0=append_at(buf,"clear"), *pp;
		int	bad=0, n;
		qlock l;

		pp=p0; n=0;
		do {
		  pp=append_at(append_at(pp," "),gcqueue.front().name); 
		  gcqueue.pop(); n++;
		  if (n>=24) {
			 *pp=0;
			 if (engEvalString(ep,buf)!=0) bad++; 
			 pp=p0; n=0;
		  }
		} while (!gcqueue.empty());
		if (n>0) {
		  *pp=0;
		  if (engEvalString(ep,buf)!=0) bad++; 
		}

		if (bad>0) fprintf(stderr,"plml: Failed to release %d batches of workspace variables.\n",bad);
	 }
  }

  void open(const char *cmd, atom_t id) {
    ep=engOpen(cmd);
    
    if (ep) {
      this->id=id;
      outbuf=new char[BUFSIZE];
      outbuf[BUFSIZE-1]=0;
      engOutputBuffer(ep,outbuf,BUFSIZE-1);
      fprintf(stderr,"plml: Matlab engine (%s) open.\n",PL_atom_chars(id));
    } else {
      throw PlException("open engine failed");
    }
  }
  void close() { 
    engClose(ep); 
    id = PL_new_atom(""); 
    delete [] outbuf; 
    ep=0; 
  }
  
  bool matches(atom_t id) const { return id==this->id; }
  bool isOpen() const { return ep!=NULL; }
};

// pool of engines, all initially closed
static eng engines[MAXENGINES]; 
// functor to be used to wrap array pointers

<<<<<<< HEAD
static pthread_mutex_t EngMutex;

static void out(char c) { fputc(c,stderr); }

class lock {
public:
	lock() { out('-'); pthread_mutex_lock(&EngMutex); out('('); }
	~lock() { out(')'); pthread_mutex_unlock(&EngMutex); }
};

=======
>>>>>>> bd3482ac

extern "C" {
// Functions for mx array atom type
  int mx_release(atom_t a);
  int mx_compare(atom_t a, atom_t b);
  // int mx_write(IOSTREAM *s, atom_t a, int flags);
  int mxnogc_release(atom_t a);

// Functions for WS variable atom type
  int ws_release(atom_t a);
  // int ws_write(IOSTREAM *s, atom_t a, int flags);
}

extern "C" {
  install_t install();
  foreign_t mlOpen(term_t servercmd, term_t engine);
  foreign_t mlClose(term_t engine);
  foreign_t mlExec(term_t engine, term_t cmd); 
  foreign_t mlWSGet(term_t var, term_t val);
  foreign_t mlWSPut(term_t var, term_t val);
  foreign_t mlWSName(term_t engine, term_t var, term_t id); 
  foreign_t mlWSAlloc(term_t engine, term_t var); 
  foreign_t mlMx2Atom(term_t mx, term_t atom); 
  foreign_t mlMx2Float(term_t mx, term_t num); 
  foreign_t mlMx2Logical(term_t mx, term_t num); 
  foreign_t mlMx2String(term_t mx, term_t num); 
  foreign_t mlMxInfo(term_t mx, term_t size, term_t type);
  foreign_t mlMxSub2Ind(term_t mx, term_t subs, term_t ind);
  foreign_t mlMxGetFloat(term_t mx, term_t index, term_t value);
  foreign_t mlMxGetLogical(term_t mx, term_t index, term_t value);
  foreign_t mlMxGetCell(term_t mx, term_t index, term_t value);
  foreign_t mlMxGetField(term_t mx, term_t index, term_t field, term_t value);
  foreign_t mlMxGetReals(term_t mx, term_t values);
  foreign_t mlMxCreateNumeric(term_t size, term_t mx);
  foreign_t mlMxCreateCell(term_t size, term_t mx);
  foreign_t mlMxCreateString(term_t string, term_t mx);
  foreign_t mlMxPutFloat(term_t mx, term_t index, term_t value);
  foreign_t mlMxPutFloats(term_t mx, term_t index, term_t values);
  foreign_t mlMxPutCell(term_t mx, term_t index, term_t value);
  foreign_t mlMxCopyNoGC(term_t src, term_t dst);
  foreign_t mlMxNewRefGC(term_t src, term_t dst);
  foreign_t mlGetOutput(term_t engine, term_t string);
}

install_t install() { 
  PL_register_foreign("mlOPEN", 2, (pl_function_t)mlOpen, 0);
  PL_register_foreign("mlCLOSE", 1, (pl_function_t)mlClose, 0);
  PL_register_foreign("mlEXEC", 2, (pl_function_t)mlExec, 0);
  PL_register_foreign("mlWSNAME", 3, (pl_function_t)mlWSName, 0);
  PL_register_foreign("mlWSALLOC", 2, (pl_function_t)mlWSAlloc, 0);
  PL_register_foreign("mlWSGET", 2, (pl_function_t)mlWSGet,0);
  PL_register_foreign("mlWSPUT", 2, (pl_function_t)mlWSPut, 0);
  PL_register_foreign("mlMX2ATOM", 2, (pl_function_t)mlMx2Atom, 0);
  PL_register_foreign("mlMX2FLOAT", 2, (pl_function_t)mlMx2Float, 0);
  PL_register_foreign("mlMX2LOGICAL", 2, (pl_function_t)mlMx2Logical, 0);
  PL_register_foreign("mlMX2STRING", 2, (pl_function_t)mlMx2String, 0);
  PL_register_foreign("mlMXINFO", 3, (pl_function_t)mlMxInfo, 0);
  PL_register_foreign("mlSUB2IND", 3, (pl_function_t)mlMxSub2Ind, 0);
  PL_register_foreign("mlGETFLOAT", 3, (pl_function_t)mlMxGetFloat, 0);
  PL_register_foreign("mlGETLOGICAL", 3, (pl_function_t)mlMxGetLogical, 0);
  PL_register_foreign("mlGETCELL", 3, (pl_function_t)mlMxGetCell, 0);
  PL_register_foreign("mlGETFIELD", 4, (pl_function_t)mlMxGetField, 0);
  PL_register_foreign("mlGETREALS", 2, (pl_function_t)mlMxGetReals, 0);
  PL_register_foreign("mlCREATENUMERIC", 2, (pl_function_t)mlMxCreateNumeric, 0);
  PL_register_foreign("mlCREATECELL", 2, (pl_function_t)mlMxCreateCell, 0);
  PL_register_foreign("mlCREATESTRING", 2, (pl_function_t)mlMxCreateString, 0);
  PL_register_foreign("mlPUTFLOAT", 3, (pl_function_t)mlMxPutFloat, 0);
  PL_register_foreign("mlPUTFLOATS", 3, (pl_function_t)mlMxPutFloats, 0);
  PL_register_foreign("mlPUTCELL", 3, (pl_function_t)mlMxPutCell, 0);
  PL_register_foreign("mlCOPYNOGC", 2, (pl_function_t)mlMxCopyNoGC, 0);
  PL_register_foreign("mlNEWREFGC", 2, (pl_function_t)mlMxNewRefGC, 0);
  PL_register_foreign("mlGETOUTPUT", 2, (pl_function_t)mlGetOutput, 0);
  
  mx_blob.magic = PL_BLOB_MAGIC;
  mx_blob.flags = PL_BLOB_UNIQUE;
  mx_blob.name = (char *)"mx";
  mx_blob.acquire = 0; 
  mx_blob.release = mx_release;
  mx_blob.compare = mx_compare;
  mx_blob.write   = 0;

  mxnogc_blob.magic = PL_BLOB_MAGIC;
  mxnogc_blob.flags = PL_BLOB_UNIQUE;
  mxnogc_blob.name = (char *)"mxnogc";
  mxnogc_blob.acquire = 0; 
  mxnogc_blob.release = mxnogc_release;
  mxnogc_blob.compare = mx_compare;
  mxnogc_blob.write   = 0;

  ws_blob.magic = PL_BLOB_MAGIC;
  ws_blob.flags = PL_BLOB_UNIQUE; 
  ws_blob.name = (char *)"ws";
  ws_blob.acquire = 0; 
  ws_blob.release = ws_release;
  ws_blob.compare = 0; 
  ws_blob.write   = 0; 

  mlerror=PL_new_functor(PL_new_atom("mlerror"),3);
  pthread_mutex_init(&EngMutex,NULL);
}

void check(int rc) { if (!rc) printf("plml: *** Something failed.\n");}

void check_array_index(mxArray *mx, long i) 
{
	 long   n = mxGetNumberOfElements(mx);
	 if (i<=0 || i>n) throw PlException("Index out of bounds");
}

int unify_list_sizes(term_t list, const mwSize *ints, int num)
{
	list=PL_copy_term_ref(list);

	for (int i=0; i<num; i++) {
		term_t head=PL_new_term_ref();
		term_t tail=PL_new_term_ref();
		if (!PL_unify_list(list,head,tail)) PL_fail; 
		if (!PL_unify_integer(head,ints[i])) PL_fail;
		list=tail;
	}
	return PL_unify_nil(list);
}

int unify_list_doubles(term_t list, double *x, int n)
{
	list=PL_copy_term_ref(list);

	for (int i=0; i<n; i++) {
		term_t head=PL_new_term_ref();
		term_t tail=PL_new_term_ref();
		if (!PL_unify_list(list,head,tail)) PL_fail; 
		if (!PL_unify_float(head,x[i])) PL_fail;
		list=tail;
	}
	return PL_unify_nil(list);
}

// read list of integers from term and write to int array
int get_list_integers(term_t list, long *len, int *vals)
{
	term_t  head=PL_new_term_ref();
	long 		n;

	// copy term ref so as not to modify original
	list=PL_copy_term_ref(list);
	for (n=0;PL_get_list(list,head,list);n++) {
			if (!PL_get_integer(head,&vals[n])) return false;
	}
	if (!PL_get_nil(list)) return false; 
	*len=n;
	return true;
}

// read list of floats from term and write to double array
int get_list_doubles(term_t list, long *len, double *vals)
{
	term_t  head=PL_new_term_ref();
	long 		n;

	// copy term ref so as not to modify original
	list=PL_copy_term_ref(list);
	for (n=0;PL_get_list(list,head,list);n++) {
			if (!PL_get_float(head,&vals[n])) return false;
	}
	if (!PL_get_nil(list)) return false; 
	*len=n;
	return true;
}



/*
 * Member functions for SWIs blob atoms, which allow SWI to manage
 * garbage collection for user-defined data types.
 */
int mx_release(atom_t a) {
  mxArray *p=ablob_to_mx(a);
  mxDestroyArray(p);
  return TRUE;
}

int mx_compare(atom_t a, atom_t b) {
  mxArray *pa=ablob_to_mx(a);
  mxArray *pb=ablob_to_mx(b);
  if (pa<pb) return -1;
  else if (pa>pb) return 1;
  else return 0;
}

int mxnogc_release(atom_t a) { return TRUE; }

int ws_release(atom_t a) {
<<<<<<< HEAD
  struct wsvar *x=atom_to_wsvar(a);
  int rc;
  
  char buf[16];
  sprintf(buf,"clear %s",x->name);
  if (pthread_mutex_trylock(&EngMutex)==0) {
     rc=engEvalString(x->engine,buf) ? FALSE : TRUE; 
	  pthread_mutex_unlock(&EngMutex);
	} else { // failed to get mutex, try again later
		rc=FALSE;
	}

	if (rc) {
	  x->name[0]=0;
	  x->engine=0;
  } 
=======
  struct wsvar *x;
  struct wsname nm;
  PL_blob_t *type;
>>>>>>> bd3482ac
  
  atom_to_blob(a,(void **)&x,&type);
  if (type!=&ws_blob) return FALSE;
  memcpy(nm.name,x->name,sizeof(nm.name));
  return x->engine->enqueue_for_release(nm);
}


/* Finds the engine associated with the given term
 * (which should just be an atom). Throws an exception
 * if the engine is not found.
 */
static eng *findEngine(term_t id_term) 
{
  atom_t id; 
  if(!PL_get_atom(id_term, &id)) {
    throw PlException("id is not an atom");
  }
  for (int i=0; i<MAXENGINES; i++) {
    if (engines[i].matches(id)) return &engines[i];
  }
  throw PlException("engine not found");
}


static void displayOutput(const char *prefix,const char *p) 
{
	while (*p) {
		fputs(prefix,stderr); 
		while (*p && *p!='\n') fputc(*p++,stderr); 
		fputc('\n',stderr); if (*p) p++;
	}
}

/* utility function to extract UTF-8 encoded character array from 
 * a Prolog string, code list, or atom. */
static const char *get_utf8_string_from_term(term_t t)
{
	const char *s;
	if (!PL_get_chars(t,(char **)&s, CVT_ATOM | CVT_STRING | CVT_LIST | BUF_RING | REP_UTF8)) {
		throw PlException("plml: Could not get UTF-8 string from term");
	}
	return s;
}

/* 
 * Open a matlab engine using the given command and associate
 * it with the second term, which should be an atom.
 */

foreign_t mlOpen(term_t servercmd, term_t id_term) 
{
  try { 
    findEngine(id_term);
    fprintf(stderr,"plml: mlOPEN/2: Engine %s already open\n",(const char *)PlTerm(id_term));
                PL_succeed;
  } catch (...) {}
  
  try {
    // look for an unused engine structure
    for (int i=0; i<MAXENGINES; i++) {
      if (!engines[i].isOpen()) {
        atom_t id;
        check(PL_get_atom(id_term,&id));
        engines[i].open(PlTerm(servercmd), id);
		  displayOutput("| ",engines[i].outbuf);
        PL_succeed;
      }
    }
    return PL_warning("mlOPEN/2: no more engines available.");
  } catch (PlException &e) { 
    return e.plThrow(); 
  }
}

// Close a previously opened Matlab engine
foreign_t mlClose(term_t engine) {
  try {   
    findEngine(engine)->close(); 
    PL_succeed; 
  } catch (PlException &e) { 
    return e.plThrow(); 
  }
}


static int raise_exception(const char *msg, const char *loc, const char *info) {
  term_t ex = PL_new_term_ref();
  return PL_unify_term(ex, PL_FUNCTOR_CHARS, "error", 2,
			 PL_FUNCTOR_CHARS, "plml_error", 3, PL_CHARS, msg, PL_CHARS, loc, PL_CHARS, info,
			 PL_VARIABLE)

		  && PL_raise_exception(ex);
}

/*
 * Workspace variable handling
 */

// This will create a new workspace variable with an unused name,
// initialise it to an empty array (to reserve the name) and unify
// the term (which must be a prolog variable) with a blob representing
// the variable. This in turn points back to this engine so that
// if garbage collected, the workspace variable is cleared.
foreign_t mlWSAlloc(term_t eng, term_t blob) {
  // if varname is already bound, we should check
  // that the name has not been used in the workspace
  class eng *engine;
  try { engine=findEngine(eng); }
  catch (PlException &ex) { return ex.plThrow(); }

  struct wsvar x;

  x.engine = engine;

  { lock l;
	 if (engEvalString(engine->ep, "uniquevar([])")) 
		  return raise_exception("eval_failed","uniquevar","none");
	 if (strncmp(engine->outbuf,">> \nans =\n\nt_",13)!=0)
		return raise_exception("bad_output_buffer","uniquevar",engine->outbuf);
	 unsigned int len=strlen(engine->outbuf+11)-2;
	 if (len+1>sizeof(x.name)) {
		return raise_exception("name_too_long","uniquevar",engine->outbuf);
	  }
	 memcpy(x.name,engine->outbuf+11,len);
	 x.name[len]=0;
  }
  return PL_unify_blob(blob,&x,sizeof(x),&ws_blob);
}

foreign_t mlWSName(term_t blob, term_t name, term_t engine) {
  // if varname is already bound, we should check
  // that the name has not been used in the workspace
  try {
    struct wsvar *x = term_to_wsvar(blob);
    return ( PL_unify_atom_chars(name, x->name)
			&& PL_unify_atom(engine, x->engine->id));
  } catch (PlException &e) {
    PL_fail; // return e.plThrow(); 
  }
}

// Get a named variable from the MATLAB workspace and return a term
// containing a pointer to an mxArray (in Prolog's memory space).
foreign_t mlWSGet(term_t var, term_t val) {
  try { 
    struct wsvar *x = term_to_wsvar(var);
<<<<<<< HEAD
	 mxArray *p;
	 { lock l; p = engGetVariable(x->engine, x->name); }
=======
	 lock l;
    mxArray *p = engGetVariable(x->engine->ep, x->name);
>>>>>>> bd3482ac
	 if (p) return PL_unify_blob(val, (void **)&p, sizeof(p), &mx_blob);
	 else {
		 return raise_exception("get_variable_failed","mlWSGET",x->name);
	 }
  } catch (PlException &e) { 
    return e.plThrow(); 
  }
}


// Put an array back in Matlab workspace under given variable name
foreign_t mlWSPut(term_t var, term_t val) {
  try { 
    struct wsvar *x=term_to_wsvar(var);
	 lock   l;
    return engPutVariable(x->engine->ep, x->name, term_to_mx(val)) ? FALSE : TRUE;
  } catch (PlException &e) { 
    return e.plThrow(); 
  }
}

/*
 * Executing MATLAB code
 */

// Call a Matlab engine to execute the given command
foreign_t mlExec(term_t engine, term_t cmd) 
{
  try {
    eng *eng=findEngine(engine);
	 const char *cmdstr=get_utf8_string_from_term(cmd);
	 int	cmdlen=strlen(cmdstr);
	 int	rc;
	 lock l;
    
	 eng->flush_release_queue_batched();

    // if string is very long, send it via local mxArray
    if (cmdlen>MAXCMDLEN) {
      mxArray *mxcmd=mxCreateString(cmdstr);
      engPutVariable(eng->ep,"t__cmd",mxcmd);
      mxDestroyArray(mxcmd);
		cmdstr="eval(t__cmd)";
		cmdlen=strlen(cmdstr);
	 }

	 {  // scope for eval_cmd
		 char *eval_cmd = new char[cmdlen+strlen(EVALFMT)-1];
	 	 if (eval_cmd==NULL) throw PlException("Failed to allocate memory for command");
	 	 sprintf(eval_cmd, EVALFMT, cmdstr);
	 	 //printf("-- Calling Matlab engine...                 \r"); fflush(stdout);
		 rc=engEvalString(eng->ep,eval_cmd); 
	 	 //printf("-- Returned from Matlab engine...            \r"); fflush(stdout);
	 	 delete [] eval_cmd;
	}

    if (rc) throw PlException("mlExec: engEvalString failed.");

	 // EVALFMT starts with disp('#'). This means that the output buffer should
	 // contain at least the 5 characters: ">> #\n". If they are not there,
	 // something is terribly wrong and we must throw an exeption to avoid
	 // locking up in triserver.
    if (strncmp(eng->outbuf,">> #\n",5)!=0) {
		 throw PlException(PlCompound("bad_output_buffer",PlTermv("exec",eng->outbuf)));
	 }
	
	 // write whatever is in the output buffer now, starting after the "#\n"
    displayOutput("| ", eng->outbuf+5);

	 // call engine to eval lasterr, then scrape from output buffer
	 rc=engEvalString(eng->ep,"lasterr");
	 if (rc) { throw PlException("mlExec: unable to execute lasterr"); }
	 if (strncmp(eng->outbuf,">> \nans =",9)!=0) {
		 throw PlException(PlCompound("bad_output_buffer",PlTermv("lasterr",eng->outbuf)));
	 }

	 if (strncmp(eng->outbuf+11,"     ''",7)!=0) {
		int len=strlen(eng->outbuf+11)-2;
		char *lasterr= new char[len+1];
		term_t desc=PL_new_term_ref();
		term_t cmd=PL_new_term_ref();
		term_t ex=PL_new_term_ref();

		memcpy(lasterr,eng->outbuf+11,len);
		lasterr[len]=0;

		PL_put_atom_chars(desc,lasterr);
		PL_put_atom_chars(cmd,cmdstr);
		delete [] lasterr;

		check(PL_cons_functor(ex,mlerror,engine,desc,cmd));
		throw PlException(ex);
    }
	 return TRUE;
  } catch (PlException &e) { 
    return e.plThrow(); 
  }
}

foreign_t mlGetOutput(term_t engine, term_t s)
{
  try {
    eng *eng=findEngine(engine);
	 return PL_unify_chars(s, PL_STRING | REP_UTF8, -1, eng->outbuf);
  } catch (PlException &e) { 
    return e.plThrow(); 
  }
}

// Get a Prolog string out of a matlab char array 
foreign_t mlMx2String(term_t mx, term_t a)
{
  try {
    char *str = mxArrayToString(term_to_mx(mx));
    if (!str) {
      return PL_warning("array is not a character array");
    }
    int rc = PL_unify_chars(a, PL_STRING | REP_UTF8, -1, str);
    mxFree(str);
    return rc;
  } catch (PlException &e) { 
    return e.plThrow(); 
  }
}

// Convert Matlab char array to a Prolog atom
foreign_t mlMx2Atom(term_t mx, term_t a)
{
  try {
    char *str = mxArrayToString(term_to_mx(mx));
    if (!str) {
      return PL_warning("array is not a character array");
    }
    int rc = PL_unify_chars(a, PL_ATOM | REP_UTF8, -1, str);
    mxFree(str);
    return rc;
  } catch (PlException &e) { 
    return e.plThrow(); 
  }
}

// Convert Matlab numerical array with one element to Prolog float
foreign_t mlMx2Float(term_t mxterm, term_t a)
{
  try {
    mxArray *mx = term_to_mx(mxterm);
    if (!mxIsDouble(mx)) {
      return PL_warning("not numeric");
    }
    if (mxGetNumberOfElements(mx)!=1) {
      return PL_warning("Not a scalar");
    }
    double x = mxGetScalar(mx);
    
    return PL_unify_float(a, x);
  } catch (PlException &e) { 
    return e.plThrow(); 
  }
}

// Convert Matlab numerical (REAL) array to list
foreign_t mlMxGetReals(term_t mxterm, term_t a)
{
  try {
    mxArray *mx = term_to_mx(mxterm);
		int       n = mxGetNumberOfElements(mx);

    if (!mxIsDouble(mx)) return PL_warning("not numeric");
		return unify_list_doubles(a,mxGetPr(mx),n);
  } catch (PlException &e) { 
    return e.plThrow(); 
  }
}

// Convert Matlab logical or numeric array with one element to 
// Prolog integer 0 or 1 (does not fail or succeed depending on 
// logical value - this is can be done by prolog code).
foreign_t mlMx2Logical(term_t mxterm, term_t a)
{
  try {
    mxArray *mx = term_to_mx(mxterm);
		if (mxGetNumberOfElements(mx) != 1) return PL_warning("Not a scalar");

    int f;
    if (mxIsLogical(mx)) {
      f = mxIsLogicalScalarTrue(mx) ? 1 : 0;
    } else if (mxIsDouble(mx)) {
      f = (mxGetScalar(mx) > 0) ? 1 : 0;
    } else {
      return PL_warning("neither numeric nor logical (captain)");
    }
    
    return PL_unify_integer(a,f);
  } catch (PlException &e) { 
    return e.plThrow(); 
  }
}

// Get array information (size and type of elements)
foreign_t mlMxInfo(term_t mxterm, term_t size, term_t type)
{
	try {
		mxArray     *mx = term_to_mx(mxterm);
		long      ndims = mxGetNumberOfDimensions(mx);
		const mwSize *dims = mxGetDimensions(mx);
		const char *cnm = mxGetClassName(mx);

		if (PL_unify_atom_chars(type, cnm)) {
			if (dims[ndims-1]==1) ndims--; // remove trailing singletons
			return unify_list_sizes(size,dims,ndims);
		}
		PL_fail;
	} catch (PlException &e) { 
		return e.plThrow(); 
	}
}

// Convert multidimensional subscript to linear index
foreign_t mlMxSub2Ind(term_t mxterm, term_t substerm, term_t indterm)
{
  try {
		mxArray *mx=term_to_mx(mxterm);
		mwIndex	subs[64]; // 64 dimensional should be enough!
		long		nsubs;

		// get substerm as int array
		if (!get_list_integers(substerm,&nsubs,(int *)subs)) // !!
			return PL_warning("Bad subscript list");

		// switch to zero-based subscripts
		for (int i=0; i<nsubs; i++) subs[i]--;

		int ind = mxCalcSingleSubscript(mx,nsubs,subs);
		check_array_index(mx,ind);

		return PL_unify_integer(indterm, ind);
  } catch (PlException &e) { 
    return e.plThrow(); 
  }
}

// Dereference double from mx array
foreign_t mlMxGetFloat(term_t mxterm, term_t index, term_t value)
{
  try {
    mxArray *mx = term_to_mx(mxterm);
	 long   i;

	 check(PL_get_long(index,&i));
	 check_array_index(mx,i);
    if (!mxIsDouble(mx)) { return PL_warning("not numeric"); }

    double   *p = (double *)mxGetData(mx);
    return PL_unify_float(value, p[i-1]);
  } catch (PlException &e) { 
    return e.plThrow(); 
  }
}

// Dereference logical from mx array
foreign_t mlMxGetLogical(term_t mxterm, term_t index, term_t value)
{
  try {
    mxArray *mx = term_to_mx(mxterm);
	 long   i;

	 check(PL_get_long(index,&i));
	 check_array_index(mx,i);

    if (mxIsLogical(mx)) {
		 mxLogical *p = mxGetLogicals(mx);
		 return PL_unify_integer(value,(p[i-1]) ? 1 : 0);
	 } else if (mxIsDouble(mx)) {
		 double   *p = (double *)mxGetData(mx);
		 return PL_unify_integer(value, (p[i-1]>0) ? 1 : 0);
    } else {
      return PL_warning("neither logical nor numeric");
	 }

  } catch (PlException &e) { 
    return e.plThrow(); 
  }
}

// Dereference mxArray from cell array
// Note that we return a non-gargage collected atom, otherwise,
// the parent cell array would be spoiled when one of its elements
// is released and destroyed. However, if the parent cell is 
// released and destroyed, any remaining references to elements
// will be prematurely invalidated.
// FIXME: This is almost certain to confuse the garbage collector
foreign_t mlMxGetCell(term_t mxterm, term_t index, term_t value)
{
  try {
    mxArray *mx = term_to_mx(mxterm);
	 long   i;

	 check(PL_get_long(index,&i));
	 check_array_index(mx,i);
    if (!mxIsCell(mx)) { return PL_warning("not numeric"); }

    mxArray   *p = mxGetCell(mx,i-1);
    return PL_unify_blob(value, (void **)&p, sizeof(p), &mxnogc_blob);
  } catch (PlException &e) { 
    return e.plThrow(); 
  }
}

foreign_t mlMxGetField(term_t mxterm, term_t index, term_t field, term_t value)
{
  try {
    mxArray *mx = term_to_mx(mxterm);
	 long   i;
	 char    *fname;

	 check(PL_get_long(index,&i));
	 check(PL_get_atom_chars(field,&fname));
	 check_array_index(mx,i);
    if (!mxIsStruct(mx)) { return PL_warning("not a structure"); }

    mxArray   *p = mxGetField(mx,i-1,fname);
	 if (!p) return PL_warning("Field not present");
    return PL_unify_blob(value, (void **)&p, sizeof(p), &mxnogc_blob);
  } catch (PlException &e) { 
    return e.plThrow(); 
  }
}

// Create numeric array. Currently only real double arrays created
foreign_t mlMxCreateNumeric(term_t size, term_t mx) {
  try { 
		mwSize dims[64];
		long ndims;

		// get size as int array
		if (!get_list_integers(size,&ndims,(int *)dims)) 
			return PL_warning("Bad size list");

    mxArray *p = mxCreateNumericArray(ndims,dims,mxDOUBLE_CLASS,mxREAL);
    return PL_unify_blob(mx, (void **)&p, sizeof(p), &mxnogc_blob);
  } catch (PlException &e) { 
    return e.plThrow(); 
  }
}

// Create cell array. 
foreign_t mlMxCreateCell(term_t size, term_t mx) {
  try { 
		mwSize dims[64];
		long ndims;

		// get size as int array
		if (!get_list_integers(size,&ndims,(int *)dims)) 
			return PL_warning("Bad size list");

    mxArray *p = mxCreateCellArray(ndims,dims);
    return PL_unify_blob(mx, (void **)&p, sizeof(p), &mxnogc_blob);
  } catch (PlException &e) { 
    return e.plThrow(); 
  }
}

// Create character array. 
foreign_t mlMxCreateString(term_t string, term_t mx) {
  try { 
    mxArray *p = mxCreateString(get_utf8_string_from_term(string));
    return PL_unify_blob(mx, (void **)&p, sizeof(p), &mxnogc_blob);
  } catch (PlException &e) { 
    return e.plThrow(); 
  }
}


// Write float into double array
foreign_t mlMxPutFloat(term_t mxterm, term_t index, term_t value)
{
  try {
		mxArray *mx = term_to_mx(mxterm);
		long   i;
		double val;

		if (!mxIsDouble(mx)) { return PL_warning("not numeric"); }
		check(PL_get_long(index,&i));
		check(PL_get_float(value,&val));
		check_array_index(mx,i);
		*(mxGetPr(mx)+i-1)=val;
		return true;
  } catch (PlException &e) { 
    return e.plThrow(); 
  }
}

// Write list of floats into double array starting at given index
foreign_t mlMxPutFloats(term_t mxterm, term_t index, term_t values)
{
  try {
		mxArray *mx = term_to_mx(mxterm);
		long   i, len;

		if (!mxIsDouble(mx)) { return PL_warning("not numeric"); }
		check(PL_get_long(index,&i));
		check_array_index(mx,i);
		get_list_doubles(values,&len,mxGetPr(mx)+i-1);
		return true;
  } catch (PlException &e) { 
    return e.plThrow(); 
  }
}

// Put an mxArray into a cell array
// IMPORTANT: the object being put must in a non-memory managed atom
foreign_t mlMxPutCell(term_t mxterm, term_t index, term_t element)
{
  try {
		mxArray *mx = term_to_mx(mxterm);
		mxArray *el = term_to_mx(element);
		long   i;

		if (!mxIsCell(mx)) { return PL_warning("not a cell array"); }
		check(PL_get_long(index,&i));
		check_array_index(mx,i);
		mxSetCell(mx,i-1,el);
		return true;
  } catch (PlException &e) { 
    return e.plThrow(); 
  }
}

foreign_t mlMxCopyNoGC(term_t in, term_t out)
{
  try {
    mxArray *mx = term_to_mx(in);
		mxArray *p = mxDuplicateArray(mx);
    return PL_unify_blob(out, (void **)&p, sizeof(p), &mxnogc_blob);
  } catch (PlException &e) { 
    return e.plThrow(); 
  }
}

foreign_t mlMxNewRefGC(term_t in, term_t out)
{
  try {
    mxArray *p = term_to_mx(in);
    return PL_unify_blob(out, (void **)&p, sizeof(p), &mx_blob);
  } catch (PlException &e) { 
    return e.plThrow(); 
  }
}


/* 
 * Local Variables:
 * c-basic-offset: 2
 * indent-tabs-mode: nil
 * End:
 */
/* vim: set sw=2 ts=2 softtabstop=2 : */
<|MERGE_RESOLUTION|>--- conflicted
+++ resolved
@@ -310,19 +310,6 @@
 static eng engines[MAXENGINES]; 
 // functor to be used to wrap array pointers
 
-<<<<<<< HEAD
-static pthread_mutex_t EngMutex;
-
-static void out(char c) { fputc(c,stderr); }
-
-class lock {
-public:
-	lock() { out('-'); pthread_mutex_lock(&EngMutex); out('('); }
-	~lock() { out(')'); pthread_mutex_unlock(&EngMutex); }
-};
-
-=======
->>>>>>> bd3482ac
 
 extern "C" {
 // Functions for mx array atom type
@@ -515,28 +502,9 @@
 int mxnogc_release(atom_t a) { return TRUE; }
 
 int ws_release(atom_t a) {
-<<<<<<< HEAD
-  struct wsvar *x=atom_to_wsvar(a);
-  int rc;
-  
-  char buf[16];
-  sprintf(buf,"clear %s",x->name);
-  if (pthread_mutex_trylock(&EngMutex)==0) {
-     rc=engEvalString(x->engine,buf) ? FALSE : TRUE; 
-	  pthread_mutex_unlock(&EngMutex);
-	} else { // failed to get mutex, try again later
-		rc=FALSE;
-	}
-
-	if (rc) {
-	  x->name[0]=0;
-	  x->engine=0;
-  } 
-=======
   struct wsvar *x;
   struct wsname nm;
   PL_blob_t *type;
->>>>>>> bd3482ac
   
   atom_to_blob(a,(void **)&x,&type);
   if (type!=&ws_blob) return FALSE;
@@ -684,13 +652,8 @@
 foreign_t mlWSGet(term_t var, term_t val) {
   try { 
     struct wsvar *x = term_to_wsvar(var);
-<<<<<<< HEAD
 	 mxArray *p;
 	 { lock l; p = engGetVariable(x->engine, x->name); }
-=======
-	 lock l;
-    mxArray *p = engGetVariable(x->engine->ep, x->name);
->>>>>>> bd3482ac
 	 if (p) return PL_unify_blob(val, (void **)&p, sizeof(p), &mx_blob);
 	 else {
 		 return raise_exception("get_variable_failed","mlWSGET",x->name);
